--- conflicted
+++ resolved
@@ -70,11 +70,7 @@
 
 Then run the test scripts using:
 ```bash
-<<<<<<< HEAD
-uv run pytest -s ./tests
-=======
 uv run --env-file .env pytest -s ./tests
->>>>>>> 7b930851
 ```
 
 ## Alembic Cheatsheet
