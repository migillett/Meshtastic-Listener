--- conflicted
+++ resolved
@@ -20,13 +20,10 @@
 meshtastic = "^2.5.11"
 psycopg2 = "^2.9.10"
 xxhash = "^3.5.0"
-<<<<<<< HEAD
 jinja2 = "^3.1.6"
 fastapi = "^0.115.12"
 uvicorn = "^0.34.2"
-=======
 alembic = "^1.16.1"
->>>>>>> e0d0d448
 
 [tool.poetry.group.dev.dependencies]
 pytest = "^8.3.4"
