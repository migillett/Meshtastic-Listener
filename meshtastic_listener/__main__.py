--- conflicted
+++ resolved
@@ -501,14 +501,11 @@
         position = packet.get('decoded', {}).get('position', {})
         self.__print_packet_received__(logging.debug, packet)
 
-<<<<<<< HEAD
-=======
         node_details = self.interface.getMyNodeInfo()
         if node_details is None:
             logging.error('Mesh interface reports no local node. Unable to calculate position')
             return None
 
->>>>>>> 7b930851
         incoming_lat, incoming_lon = position.get('latitude'), position.get('longitude')
         try:
             self.db.upsert_position(
